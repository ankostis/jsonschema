from __future__ import division

import contextlib
import json
import numbers

try:
    import requests
except ImportError:
    requests = None

from jsonschema import _utils, _validators
from jsonschema.compat import (
    Sequence, urljoin, urlsplit, urldefrag, unquote, urlopen, DefragResult,

    str_types, int_types, iteritems,
)
from jsonschema.exceptions import ErrorTree  # Backwards compatibility  # noqa
from jsonschema.exceptions import RefResolutionError, SchemaError, UnknownType


_unset = _utils.Unset()

validators = {}
meta_schemas = _utils.URIDict()


def validates(version):
    """
    Register the decorated validator for a ``version`` of the specification.

    Registered validators and their meta schemas will be considered when
    parsing ``$schema`` properties' URIs.

    :argument str version: an identifier to use as the version's name
    :returns: a class decorator to decorate the validator with the version

    """

    def _validates(cls):
        validators[version] = cls
        if u"id" in cls.META_SCHEMA:
            meta_schemas[cls.META_SCHEMA[u"id"]] = cls
        return cls
    return _validates


def create(meta_schema, validators=(), version=None, default_types=None):  # noqa
    if default_types is None:
        default_types = {
            u"array" : list, u"boolean" : bool, u"integer" : int_types,
            u"null" : type(None), u"number" : numbers.Number, u"object" : dict,
            u"string" : str_types,
        }

    class Validator(object):
        VALIDATORS = dict(validators)
        META_SCHEMA = dict(meta_schema)
        DEFAULT_TYPES = dict(default_types)

        def __init__(
            self, schema, types=(), resolver=None, format_checker=None,
        ):
            self._types = dict(self.DEFAULT_TYPES)
            self._types.update(types)

            if resolver is None:
                resolver = RefResolver.from_schema(schema)

            self.resolver = resolver
            self.format_checker = format_checker
            self.schema = schema

        @classmethod
        def check_schema(cls, schema):
            for error in cls(cls.META_SCHEMA).iter_errors(schema):
                raise SchemaError.create_from(error)

        def iter_errors(self, instance, _schema=None):
            if _schema is None:
                _schema = self.schema

            scope = _schema.get(u"id")
            has_scope = scope
            if has_scope:
                self.resolver.push_scope(scope)


            ref = _schema.get(u"$ref")
            if ref is not None:
                validators = [(u"$ref", ref)]
            else:
                validators = iteritems(_schema)

            for k, v in validators:
                validator = self.VALIDATORS.get(k)
                if validator is None:
                    continue

                errors = validator(self, v, instance, _schema) or ()
                for error in errors:
                    # set details if not already set by the called fn
                    error._set(
                        validator=k,
                        validator_value=v,
                        instance=instance,
                        schema=_schema,
                    )
                    if k != u"$ref":
                        error.schema_path.appendleft(k)
                    yield error

            if has_scope:
                self.resolver.pop_scope()

        def descend(self, instance, schema, path=None, schema_path=None):
            for error in self.iter_errors(instance, schema):
                if path is not None:
                    error.path.appendleft(path)
                if schema_path is not None:
                    error.schema_path.appendleft(schema_path)
                yield error

        def validate(self, *args, **kwargs):
            for error in self.iter_errors(*args, **kwargs):
                raise error

        def is_type(self, instance, type):
            if type not in self._types:
                raise UnknownType(type, instance, self.schema)
            pytypes = self._types[type]

            # bool inherits from int, so ensure bools aren't reported as ints
            if isinstance(instance, bool):
                pytypes = _utils.flatten(pytypes)
                is_number = any(
                    issubclass(pytype, numbers.Number) for pytype in pytypes
                )
                if is_number and bool not in pytypes:
                    return False
            return isinstance(instance, pytypes)

        def is_valid(self, instance, _schema=None):
            error = next(self.iter_errors(instance, _schema), None)
            return error is None

    if version is not None:
        Validator = validates(version)(Validator)
        Validator.__name__ = version.title().replace(" ", "") + "Validator"

    return Validator


def extend(validator, validators, version=None):
    all_validators = dict(validator.VALIDATORS)
    all_validators.update(validators)
    return create(
        meta_schema=validator.META_SCHEMA,
        validators=all_validators,
        version=version,
        default_types=validator.DEFAULT_TYPES,
    )


Draft3Validator = create(
    meta_schema=_utils.load_schema("draft3"),
    validators={
        u"$ref" : _validators.ref,
        u"additionalItems" : _validators.additionalItems,
        u"additionalProperties" : _validators.additionalProperties,
        u"dependencies" : _validators.dependencies,
        u"disallow" : _validators.disallow_draft3,
        u"divisibleBy" : _validators.multipleOf,
        u"enum" : _validators.enum,
        u"extends" : _validators.extends_draft3,
        u"format" : _validators.format,
        u"items" : _validators.items,
        u"maxItems" : _validators.maxItems,
        u"maxLength" : _validators.maxLength,
        u"maximum" : _validators.maximum,
        u"minItems" : _validators.minItems,
        u"minLength" : _validators.minLength,
        u"minimum" : _validators.minimum,
        u"multipleOf" : _validators.multipleOf,
        u"pattern" : _validators.pattern,
        u"patternProperties" : _validators.patternProperties,
        u"properties" : _validators.properties_draft3,
        u"type" : _validators.type_draft3,
        u"uniqueItems" : _validators.uniqueItems,
    },
    version="draft3",
)

Draft4Validator = create(
    meta_schema=_utils.load_schema("draft4"),
    validators={
        u"$ref" : _validators.ref,
        u"additionalItems" : _validators.additionalItems,
        u"additionalProperties" : _validators.additionalProperties,
        u"allOf" : _validators.allOf_draft4,
        u"anyOf" : _validators.anyOf_draft4,
        u"dependencies" : _validators.dependencies,
        u"enum" : _validators.enum,
        u"format" : _validators.format,
        u"items" : _validators.items,
        u"maxItems" : _validators.maxItems,
        u"maxLength" : _validators.maxLength,
        u"maxProperties" : _validators.maxProperties_draft4,
        u"maximum" : _validators.maximum,
        u"minItems" : _validators.minItems,
        u"minLength" : _validators.minLength,
        u"minProperties" : _validators.minProperties_draft4,
        u"minimum" : _validators.minimum,
        u"multipleOf" : _validators.multipleOf,
        u"not" : _validators.not_draft4,
        u"oneOf" : _validators.oneOf_draft4,
        u"pattern" : _validators.pattern,
        u"patternProperties" : _validators.patternProperties,
        u"properties" : _validators.properties_draft4,
        u"required" : _validators.required_draft4,
        u"type" : _validators.type_draft4,
        u"uniqueItems" : _validators.uniqueItems,
    },
    version="draft4",
)


class RefResolver(object):
    """
    Resolve JSON References.

    :argument str base_uri: URI of the referring document
    :argument referrer: the actual referring document
    :argument dict store: a mapping from URIs (without fragments!) to documents to cache
    :argument bool cache_remote: whether remote refs should be cached after
        first resolution
    :argument dict handlers: a mapping from URI schemes to functions that
        should be used to retrieve them

    """

    def __init__(
        self, base_uri, referrer, store=(), cache_remote=True, handlers=(),
    ):
        base_uri = urldefrag(base_uri)
        self.base_uri = base_uri
        self.resolution_scope = base_uri
        # This attribute is not used, it is for backwards compatibility
        self.referrer = referrer
        self.cache_remote = cache_remote
        self.handlers = dict(handlers)


        self.old_scopes = []
        self.store = _utils.URIDict(
            (id, validator.META_SCHEMA)         ## IDs assumed pure urls (no fragments).
            for id, validator in iteritems(meta_schemas)
        )
        self.store.update(store)
        self.store[base_uri.url] = referrer

    @classmethod
    def from_schema(cls, schema, *args, **kwargs):
        """
        Construct a resolver from a JSON schema object.

        :argument schema schema: the referring schema
        :rtype: :class:`RefResolver`

        """

        return cls(schema.get(u"id", u""), schema, *args, **kwargs)

<<<<<<< HEAD
    @contextlib.contextmanager
    def in_scope(self, scope, is_defragged=False):
        if not scope:
            yield
        else:
            old_scope = self.resolution_scope
            if not is_defragged:
                scope = urldefrag(scope)
            self.resolution_scope = DefragResult(
                urljoin(old_scope.url, scope.url, allow_fragments=False)
                        if scope.url else old_scope.url,
                scope.fragment
            )
            try:
                yield
            finally:
                self.resolution_scope = old_scope
=======
    def push_scope(self, resoultion_scope):
        old_scope = self.resolution_scope
        self.old_scopes.append(old_scope)
        self.resolution_scope = urljoin(old_scope, resoultion_scope)

    def pop_scope(self):
        self.resolution_scope = self.old_scopes.pop()
>>>>>>> a22789ad

    @contextlib.contextmanager
    def resolving(self, ref):
        """
        Context manager which resolves a JSON ``ref`` and enters the
        resolution scope of this ref.

        :argument str ref: reference to resolve

        """

        ref = urldefrag(ref)

        url = urljoin(self.resolution_scope.url, ref.url, allow_fragments=False) \
                if ref.url else self.resolution_scope.url

        try:
            document = self.store[url]
        except KeyError:
            try:
                document = self.resolve_remote(url)
            except Exception as exc:
                raise RefResolutionError(exc)

        uri = DefragResult(url, ref.fragment)
        old_base_uri, self.base_uri = self.base_uri, uri
        try:
<<<<<<< HEAD
            with self.in_scope(uri, is_defragged=True):
                yield self.resolve_fragment(document, ref.fragment)
=======
            self.push_scope(uri)
            yield self.resolve_fragment(document, fragment)
            self.pop_scope()
>>>>>>> a22789ad
        finally:
            self.base_uri = old_base_uri

    def resolve_fragment(self, document, fragment):
        """
        Resolve a ``fragment`` within the referenced ``document``.

        :argument document: the referrant document
        :argument str fragment: a URI fragment to resolve within it

        """

        fragment = fragment.lstrip(u"/")
        parts = unquote(fragment).split(u"/") if fragment else []

        for part in parts:
            part = part.replace(u"~1", u"/").replace(u"~0", u"~")

            if isinstance(document, Sequence):
                # Array indexes should be turned into integers
                try:
                    part = int(part)
                except ValueError:
                    pass
            try:
                document = document[part]
            except (TypeError, LookupError):
                raise RefResolutionError(
                    "Unresolvable JSON pointer: %r" % fragment
                )

        return document

    def resolve_remote(self, uri):
        """
        Resolve a remote ``uri``.

        Does not check the store first, but stores the retrieved document in
        the store if :attr:`RefResolver.cache_remote` is True.

        .. note::

            If the requests_ library is present, ``jsonschema`` will use it to
            request the remote ``uri``, so that the correct encoding is
            detected and used.

            If it isn't, or if the scheme of the ``uri`` is not ``http`` or
            ``https``, UTF-8 is assumed.

        :argument str uri: the URI to resolve
        :returns: the retrieved document

        .. _requests: http://pypi.python.org/pypi/requests/

        """

        scheme = urlsplit(uri).scheme

        if scheme in self.handlers:
            result = self.handlers[scheme](uri)
        elif (
            scheme in [u"http", u"https"] and
            requests and
            getattr(requests.Response, "json", None) is not None
        ):
            # Requests has support for detecting the correct encoding of
            # json over http
            if callable(requests.Response.json):
                result = requests.get(uri).json()
            else:
                result = requests.get(uri).json
        else:
            # Otherwise, pass off to urllib and assume utf-8
            result = json.loads(urlopen(uri).read().decode("utf-8"))

        if self.cache_remote:
            self.store[uri] = result
        return result


def validator_for(schema, default=_unset):
    if default is _unset:
        default = Draft4Validator
    return meta_schemas.get(schema.get(u"$schema", u""), default)


def validate(instance, schema, cls=None, *args, **kwargs):
    """
    Validate an instance under the given schema.

        >>> validate([2, 3, 4], {"maxItems" : 2})
        Traceback (most recent call last):
            ...
        ValidationError: [2, 3, 4] is too long

    :func:`validate` will first verify that the provided schema is itself
    valid, since not doing so can lead to less obvious error messages and fail
    in less obvious or consistent ways. If you know you have a valid schema
    already or don't care, you might prefer using the
    :meth:`~IValidator.validate` method directly on a specific validator
    (e.g. :meth:`Draft4Validator.validate`).


    :argument instance: the instance to validate
    :argument schema: the schema to validate with
    :argument cls: an :class:`IValidator` class that will be used to validate
                   the instance.

    If the ``cls`` argument is not provided, two things will happen in
    accordance with the specification. First, if the schema has a
    :validator:`$schema` property containing a known meta-schema [#]_ then the
    proper validator will be used.  The specification recommends that all
    schemas contain :validator:`$schema` properties for this reason. If no
    :validator:`$schema` property is found, the default validator class is
    :class:`Draft4Validator`.

    Any other provided positional and keyword arguments will be passed on when
    instantiating the ``cls``.

    :raises:
        :exc:`ValidationError` if the instance is invalid

        :exc:`SchemaError` if the schema itself is invalid

    .. rubric:: Footnotes
    .. [#] known by a validator registered with :func:`validates`
    """
    if cls is None:
        cls = validator_for(schema)
    cls.check_schema(schema)
    cls(schema, *args, **kwargs).validate(instance)<|MERGE_RESOLUTION|>--- conflicted
+++ resolved
@@ -81,16 +81,15 @@
                 _schema = self.schema
 
             scope = _schema.get(u"id")
-            has_scope = scope
-            if has_scope:
+            if scope:
                 self.resolver.push_scope(scope)
 
 
             ref = _schema.get(u"$ref")
-            if ref is not None:
+            if ref is None:
+                validators = iteritems(_schema)
+            else:
                 validators = [(u"$ref", ref)]
-            else:
-                validators = iteritems(_schema)
 
             for k, v in validators:
                 validator = self.VALIDATORS.get(k)
@@ -110,7 +109,7 @@
                         error.schema_path.appendleft(k)
                     yield error
 
-            if has_scope:
+            if scope:
                 self.resolver.pop_scope()
 
         def descend(self, instance, schema, path=None, schema_path=None):
@@ -271,33 +270,19 @@
 
         return cls(schema.get(u"id", u""), schema, *args, **kwargs)
 
-<<<<<<< HEAD
-    @contextlib.contextmanager
-    def in_scope(self, scope, is_defragged=False):
-        if not scope:
-            yield
-        else:
-            old_scope = self.resolution_scope
-            if not is_defragged:
-                scope = urldefrag(scope)
-            self.resolution_scope = DefragResult(
-                urljoin(old_scope.url, scope.url, allow_fragments=False)
-                        if scope.url else old_scope.url,
-                scope.fragment
-            )
-            try:
-                yield
-            finally:
-                self.resolution_scope = old_scope
-=======
-    def push_scope(self, resoultion_scope):
+    def push_scope(self, scope, is_defragged=False):
         old_scope = self.resolution_scope
         self.old_scopes.append(old_scope)
-        self.resolution_scope = urljoin(old_scope, resoultion_scope)
+        if not is_defragged:
+            scope = urldefrag(scope)
+        self.resolution_scope = DefragResult(
+            urljoin(old_scope.url, scope.url, allow_fragments=False)
+                    if scope.url else old_scope.url,
+            scope.fragment
+        )
 
     def pop_scope(self):
         self.resolution_scope = self.old_scopes.pop()
->>>>>>> a22789ad
 
     @contextlib.contextmanager
     def resolving(self, ref):
@@ -325,14 +310,9 @@
         uri = DefragResult(url, ref.fragment)
         old_base_uri, self.base_uri = self.base_uri, uri
         try:
-<<<<<<< HEAD
-            with self.in_scope(uri, is_defragged=True):
-                yield self.resolve_fragment(document, ref.fragment)
-=======
-            self.push_scope(uri)
-            yield self.resolve_fragment(document, fragment)
+            self.push_scope(uri, is_defragged=True)
+            yield self.resolve_fragment(document, ref.fragment)
             self.pop_scope()
->>>>>>> a22789ad
         finally:
             self.base_uri = old_base_uri
 
